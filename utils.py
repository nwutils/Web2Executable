--- conflicted
+++ resolved
@@ -30,11 +30,7 @@
         rpath = base + u'/' + rpath
 
     if is_windows():
-<<<<<<< HEAD
-        rpath = rpath.replace(u'/', u'\\')
-=======
         rpath = rpath.replace('/', '\\')
->>>>>>> dec99ada
     return rpath
 
 def get_data_path(dir_path):
@@ -58,53 +54,31 @@
 def rmtree(path, **kwargs):
     if is_windows():
         if os.path.isabs(path):
-<<<<<<< HEAD
-            path = u'\\\\?\\'+path.replace(u'/', u'\\')
-=======
             path = '\\\\?\\'+path.replace('/', '\\')
->>>>>>> dec99ada
     shutil.rmtree(path, **kwargs)
 
 def copy(src, dest, **kwargs):
     if is_windows():
         if os.path.isabs(src):
-<<<<<<< HEAD
-            src = u'\\\\?\\'+src.replace(u'/', u'\\')
-        if os.path.isabs(dest):
-            dest = u'\\\\?\\'+dest.replace(u'/', u'\\')
-=======
             src = '\\\\?\\'+src.replace('/', '\\')
         if os.path.isabs(dest):
             dest = '\\\\?\\'+dest.replace('/', '\\')
->>>>>>> dec99ada
     shutil.copy(src, dest, **kwargs)
 
 def move(src, dest, **kwargs):
     if is_windows():
         if os.path.isabs(src):
-<<<<<<< HEAD
-            src = u'\\\\?\\'+src.replace(u'/', u'\\')
-        if os.path.isabs(dest):
-            dest = u'\\\\?\\'+dest.replace(u'/', u'\\')
-=======
             src = '\\\\?\\'+src.replace('/', '\\')
         if os.path.isabs(dest):
             dest = '\\\\?\\'+dest.replace('/', '\\')
->>>>>>> dec99ada
     shutil.move(src, dest, **kwargs)
 
 def copytree(src, dest, **kwargs):
     if is_windows():
         if os.path.isabs(src):
-<<<<<<< HEAD
-            src = u'\\\\?\\'+src.replace(u'/', u'\\')
-        if os.path.isabs(dest):
-            dest = u'\\\\?\\'+dest.replace(u'/', u'\\')
-=======
             src = '\\\\?\\'+src.replace('/', '\\')
         if os.path.isabs(dest):
             dest = '\\\\?\\'+dest.replace('/', '\\')
->>>>>>> dec99ada
     shutil.copytree(src, dest, **kwargs)
 
 def log(*args):
@@ -130,11 +104,7 @@
 
     for arg in args:
         if is_windows():
-<<<<<<< HEAD
-            arg = u'\\\\?\\'+os.path.abspath(arg).replace(u'/', u'\\')
-=======
             arg = '\\\\?\\'+os.path.abspath(arg).replace('/', '\\')
->>>>>>> dec99ada
         if os.path.exists(arg):
             if os.path.isdir(arg):
                 directory = os.path.abspath(arg)
